--- conflicted
+++ resolved
@@ -53,43 +53,43 @@
                   :src-beg (point-min)
                   :src-end (point-max)))
 
-        ;; We do have a valid element. Optionally narrow to *just* that element:
-        (when only-element
-          (narrow-to-region beg end))
-
-        ;; Now parse the buffer (or region) to apply filters, expansions, etc.
-        (let ((obj (org-element-parse-buffer)))
-          ;; 1) Exclude certain elements
-          (let ((org-transclusion-exclude-elements
-                 (append exclude-elements org-transclusion-exclude-elements)))
-            (setq obj (org-element-map obj org-element-all-elements
-                        #'org-transclusion-content-filter-org-exclude-elements
-                        nil nil org-element-all-elements nil)))
-
-          ;; 2) If not only-element, also consider skipping the “first section,”
-          ;;    unless :org-transclusion-include-first-section is set (the user can adapt).
-          (unless only-element
-            (setq obj (org-element-map obj org-element-all-elements
-                        #'org-transclusion-content-filter-org-first-section
-                        nil nil org-element-all-elements nil)))
-
-          ;; 3) If :only-contents is specified, remove headlines
-          (when only-contents
-            (setq obj (org-element-map obj org-element-all-elements
-                        #'org-transclusion-content-filter-org-only-contents
-                        nil nil '(section) nil)))
-
-          ;; 4) Expand links if asked
-          (when expand-links
-            (org-element-map obj 'link
-              #'org-transclusion-content-filter-expand-links))
-
-          ;; Finally interpret the parse tree back to a string
-          (let ((transcluded-text (org-element-interpret-data obj)))
-            (list :src-content transcluded-text
-                  :src-buf (current-buffer)
-                  :src-beg (point-min)
-                  :src-end (point-max)))))))
+          ;; We do have a valid element. Optionally narrow to *just* that element:
+          (when only-element
+            (narrow-to-region beg end))
+
+          ;; Now parse the buffer (or region) to apply filters, expansions, etc.
+          (let ((obj (org-element-parse-buffer)))
+            ;; 1) Exclude certain elements
+            (let ((org-transclusion-exclude-elements
+                   (append exclude-elements org-transclusion-exclude-elements)))
+              (setq obj (org-element-map obj org-element-all-elements
+                          #'org-transclusion-content-filter-org-exclude-elements
+                          nil nil org-element-all-elements nil)))
+
+            ;; 2) If not only-element, also consider skipping the “first section,”
+            ;;    unless :org-transclusion-include-first-section is set (the user can adapt).
+            (unless only-element
+              (setq obj (org-element-map obj org-element-all-elements
+                          #'org-transclusion-content-filter-org-first-section
+                          nil nil org-element-all-elements nil)))
+
+            ;; 3) If :only-contents is specified, remove headlines
+            (when only-contents
+              (setq obj (org-element-map obj org-element-all-elements
+                          #'org-transclusion-content-filter-org-only-contents
+                          nil nil '(section) nil)))
+
+            ;; 4) Expand links if asked
+            (when expand-links
+              (org-element-map obj 'link
+                #'org-transclusion-content-filter-expand-links))
+
+            ;; Finally interpret the parse tree back to a string
+            (let ((transcluded-text (org-element-interpret-data obj)))
+              (list :src-content transcluded-text
+                    :src-buf (current-buffer)
+                    :src-beg (point-min)
+                    :src-end (point-max)))))))
 
 
 ;;;;;;;;;;;;;;;;;;;;;;;;;;;;;;;;;;;;;;;;;;;;;;;;;;;;;;;;;;;;;;;;;;;;;;;;;;
@@ -122,18 +122,18 @@
             (progn
               (message "org-transclusion: marker buffer is dead => no transclusion.")
               nil)
-          (with-current-buffer src-buf
-            (org-with-wide-buffer
-             (goto-char marker)
-             ;; If we land in a property drawer, climb up to the heading
-             (while (and (org-in-property-drawer-p)
-                         (org-up-heading-safe)))
-             ;; Now check if we're before the first heading
-             (if (org-before-first-heading-p)
-                 ;; Transclude the entire buffer, or the first section, depending on your config
-                 (org-transclusion-content-org-buffer-or-element nil plist)
-               ;; Otherwise do 'only-element'
-               (org-transclusion-content-org-buffer-or-element 'only-element plist)))))))
+            (with-current-buffer src-buf
+              (org-with-wide-buffer
+               (goto-char marker)
+               ;; If we land in a property drawer, climb up to the heading
+               (while (and (org-in-property-drawer-p)
+                           (org-up-heading-safe)))
+               ;; Now check if we're before the first heading
+               (if (org-before-first-heading-p)
+                   ;; Transclude the entire buffer, or the first section, depending on your config
+                   (org-transclusion-content-org-buffer-or-element nil plist)
+                   ;; Otherwise do 'only-element'
+                   (org-transclusion-content-org-buffer-or-element 'only-element plist)))))))
 
      (t
       (message "org-transclusion: unknown marker type => no transclusion.")
@@ -209,7 +209,7 @@
   (let ((level (save-excursion
                  (if (re-search-backward org-heading-regexp nil t)
                      (+ 1 (org-current-level))
-                   1))))
+                     1))))
     (insert (format " :level %d" level))
     level))
 
@@ -238,7 +238,7 @@
           (insert-current-org-heading-level-plus-one)
           (beginning-of-line))
         (message "Transclusion link inserted with matched heading level."))
-    (message "org-roam not available. Please ensure org-roam is installed and loaded."))
+      (message "org-roam not available. Please ensure org-roam is installed and loaded."))
   )
 
 
@@ -261,7 +261,7 @@
           (insert-current-org-heading-level-plus-one)
           (beginning-of-line))
         (message "Transclusion link inserted with matched heading level."))
-    (message "org-roam not available. Please ensure org-roam is installed and loaded.")))
+      (message "org-roam not available. Please ensure org-roam is installed and loaded.")))
 
 
 
@@ -275,7 +275,7 @@
           (goto-char (org-element-property :begin link))
           (insert "#+transclude: ")
           (beginning-of-line))
-      (message "Point is not on a valid Org-mode or Org-roam link."))))
+        (message "Point is not on a valid Org-mode or Org-roam link."))))
 
 ;; Function to convert a link to a transclusion and match level
 (defun tr-convert-link-to-transclusion-match-level ()
@@ -289,9 +289,7 @@
           (end-of-line)
           (insert-current-org-heading-level-plus-one)
           (beginning-of-line))
-      (message "Point is not on a valid Org-mode or Org-roam link."))))
-<<<<<<< HEAD
-=======
+        (message "Point is not on a valid Org-mode or Org-roam link."))))
 
 
 (defun tr-toggle-transclusion-other-window ()
@@ -313,7 +311,7 @@
     (let ((current-win (selected-window))
           (other-win (if (> (count-windows) 1)
                          (next-window)
-                       nil)))
+                         nil)))
       ;; Add the transclusion first
       (org-transclusion-add)
 
@@ -329,8 +327,8 @@
                   (select-window other-win)
                   (switch-to-buffer source-buffer)
                   (select-window current-win))
-              ;; Otherwise use org-transclusion's native function
-              (org-transclusion-open-source t)))))))
+                ;; Otherwise use org-transclusion's native function
+                (org-transclusion-open-source t)))))))
 
    ;; Otherwise: fallback message
    (t
@@ -347,21 +345,18 @@
     ;; If already in a transclusion, remove it from the current buffer
     (if (org-transclusion-within-transclusion-p)
         (org-transclusion-remove)
-      ;; Else create an indirect buffer
-      (let* ((indirect-name (generate-new-buffer-name (buffer-name orig-buffer)))
-             (indirect-buf  (clone-indirect-buffer indirect-name nil)))
-        ;; Show that indirect buffer in a right-side window
-        (select-window (split-window-right))
-        (switch-to-buffer indirect-buf)
-        (goto-char orig-point)
-        ;; Now toggle transclusion *inside this indirect buffer*:
-        (tr-toggle-transclusion)
-        (recenter)
-        ;; Finally, switch back to original window/buffer
-        (other-window 1)))))
-
-
->>>>>>> 3561c17e
+        ;; Else create an indirect buffer
+        (let* ((indirect-name (generate-new-buffer-name (buffer-name orig-buffer)))
+               (indirect-buf  (clone-indirect-buffer indirect-name nil)))
+          ;; Show that indirect buffer in a right-side window
+          (select-window (split-window-right))
+          (switch-to-buffer indirect-buf)
+          (goto-char orig-point)
+          ;; Now toggle transclusion *inside this indirect buffer*:
+          (tr-toggle-transclusion)
+          (recenter)
+          ;; Finally, switch back to original window/buffer
+          (other-window 1)))))
 
 
 
